--- conflicted
+++ resolved
@@ -16,14 +16,5 @@
   name = "gopkg.in/hairyhenderson/yaml.v2"
 
 [[constraint]]
-<<<<<<< HEAD
-  name = "github.com/aws/aws-sdk-go"
-  version = "=1.8.26"
-
-[[constraint]]
   name = "github.com/zealic/xignore"
-  version = "=0.1.0"
-=======
-  name = "github.com/zealic/xignore"
-  version = "0.3.2"
->>>>>>> 7111f80e
+  version = "0.3.2"